--- conflicted
+++ resolved
@@ -19,13 +19,6 @@
 namespace tpp {
 namespace utils {
 
-<<<<<<< HEAD
-// TODO: Remove this once convolutions stop using it
-bool isMarkedWithTpp(linalg::LinalgOp linalgOp, const std::string &target) {
-  return isa<linalg::GenericOp>(linalgOp) &&
-         linalgOp.getLibraryCallName() == target;
-}
-
 // Return position of 'pure' iterators in `indexingMap` for the specific
 // linalg operation given the iterator type `iter`. 'pure' iterator are
 // only AffineDimExpr.
@@ -45,8 +38,6 @@
   return res;
 }
 
-=======
->>>>>>> 84b276ee
 // Return true if the linalg.generic an be mapped to a tpp.brgemm in VNNI
 // format.
 bool isBrgemmVnniOp(linalg::GenericOp linalgOp,
