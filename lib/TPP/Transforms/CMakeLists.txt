--- conflicted
+++ resolved
@@ -28,11 +28,8 @@
   BrgemmLinalgTiling.cpp
   SplitReductionDim.cpp
   VectorContractToOuterproduct.cpp
-<<<<<<< HEAD
   HoistVectorTransfers.cpp
-=======
   VectorContractToFMA.cpp
->>>>>>> 35b0b965
 
   ADDITIONAL_HEADER_DIRS
     ${PROJECT_SOURCE_DIR}/include/TPP
